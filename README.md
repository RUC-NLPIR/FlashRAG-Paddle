# <div align="center">⚡FlashRAG-Paddle: Efficient RAG Toolkit Based on Paddle<div>

>[!Note]
> This project is the migration of [FlashRAG repository](https://github.com/RUC-NLPIR/FlashRAG) under PaddlePaddle and PaddleNLP.


<div align="center">
<a href="https://arxiv.org/abs/2405.13576" target="_blank"><img src=https://img.shields.io/badge/arXiv-b5212f.svg?logo=arxiv></a>
<a href="https://huggingface.co/datasets/RUC-NLPIR/FlashRAG_datasets/" target="_blank"><img src=https://img.shields.io/badge/%F0%9F%A4%97%20HuggingFace%20Datasets-27b3b4.svg></a>
<a href="https://www.modelscope.cn/datasets/hhjinjiajie/FlashRAG_Dataset" target="_blank"><img src=https://custom-icon-badges.demolab.com/badge/ModelScope%20Datasets-624aff?style=flat&logo=modelscope&logoColor=white></a>
<a href="https://github.com/RUC-NLPIR/FlashRAG/blob/main/LICENSE"><img alt="License" src="https://img.shields.io/badge/LICENSE-MIT-green"></a>
<a><img alt="Static Badge" src="https://img.shields.io/badge/made_with-Python-blue"></a>
<a><img alt="Paddle" src="https://img.shields.io/badge/Paddle-Supported-red"></a>
<a><img alt="Chinese Hardwares" src="https://img.shields.io/badge/Chinese_Hardwares-Compatible-brightgreen"></a>
</div>

<h4 align="center">

<p>
<a href="#wrench-installation">Installation</a> |
<a href="#sparkles-features">Features</a> |
<a href="#running-quick-start">Quick-Start</a> |
<a href="#gear-components"> Components</a> |
<a href="#robot-supporting-methods"> Supporting Methods</a> |
<a href="#notebook-supporting-datasets"> Supporting Datasets</a> |
<a href="#raised_hands-additional-faqs"> FAQs</a>
</p>

</h4>
<<<<<<< HEAD
FlashRAG-Paddle is a Python toolkit for Retrieval Augmented Generation (RAG) research, built on the PaddlePaddle framework and PaddleNLP, which is optimized for Chinese-developed chips and computing platforms.

Currently, FlashRAG-Paddle includes 32 pre-processed benchmark RAG datasets and 9 state-of-the-art RAG algorithms, all fully supported in the Paddle ecosystem. We will gradually support other algorithms in the FlashRAG repository in the future.
=======
FlashRAG is a Python toolkit for the reproduction and development of Retrieval Augmented Generation (RAG) research. Our toolkit includes 36 pre-processed benchmark RAG datasets and 15 state-of-the-art RAG algorithms. 
>>>>>>> 91952db1

<p align="center">
<img src="asset/framework.jpg">
</p>

With FlashRAG-Paddle and our provided resources, you can effortlessly reproduce existing SOTA works in the RAG domain or implement your custom RAG processes and components. This toolkit is designed to leverage the performance advantages of Chinese-developed hardware while remaining accessible to the global research community.

<p>
<a href="https://trendshift.io/repositories/10454" target="_blank"><img src="https://trendshift.io/api/badge/repositories/10454" alt="RUC-NLPIR%2FFlashRAG | Trendshift" style="width: 250px; height: 55px;" width="250" height="55"/></a>
</p>


## :sparkles: Features

- **Extensive and Customizable Framework**: Includes essential components for RAG scenarios such as retrievers, rerankers, generators, and compressors, allowing for flexible assembly of complex pipelines.

- **Comprehensive Benchmark Datasets**: A collection of 36 pre-processed RAG benchmark datasets to test and validate RAG models' performances.

- **Pre-implemented Advanced RAG Algorithms**: Features 9 advancing RAG algorithms with reported results, based on our framework. Easily reproducing results under different settings.

- **Efficient Preprocessing Stage**: Simplifies the RAG workflow preparation by providing various scripts like corpus processing for retrieval, retrieval index building, and pre-retrieval of documents.

<<<<<<< HEAD
=======
- **Optimized Execution**: The library's efficiency is enhanced with tools like vLLM, FastChat for LLM inference acceleration, and Faiss for vector index management.

## :mag_right: Roadmap

FlashRAG is still under development and there are many issues and room for improvement. We will continue to update. And we also sincerely welcome contributions on this open-source toolkit.

- [x] Support OpenAI models
- [x] Provdide instructions for each component
- [x] Integrate sentence Transformers
- [ ] Inlcude more RAG approaches
- [ ] Add more evaluation metrics (e.g., Unieval, name-entity F1) and benchmarks (e.g., RGB benchmark)
- [ ] Enhance code adaptability and readability


## :page_with_curl: Changelog
[24/10/21] We have released a version based on the Paddle framework that supports Chinese hardware platforms. Please refer to [FlashRAG Paddle](https://github.com/RUC-NLPIR/FlashRAG-Paddle) for details.

[24/10/13] A new in-domain dataset and corpus - [DomainRAG](https://arxiv.org/pdf/2406.05654) have been added to the dataset. The dataset is based on the internal enrollment data of Renmin University of China, covering seven types of tasks, which can be used for conducting domain-specific RAG testing.

[24/09/24] We have released a version based on the MindSpore framework that supports Chinese hardware platforms. Please refer to [FlashRAG MindSpore](https://github.com/RUC-NLPIR/FlashRAG-MindSpore) for details.

[24/09/18] Due to the complexity and limitations of installing Pyserini in certain environments, we have introduced a lightweight `BM25s` package as an alternative (faster and easier to use). The retriever based on Pyserini will be deprecated in future versions. To use retriever with `bm25s`, just set `bm25_backend` to `bm25s` in config.

[24/09/09] We add support for a new method [<u>Adaptive-RAG</u>](https://aclanthology.org/2024.naacl-long.389.pdf), which can automatically select the RAG process to execute based on the type of query. See it result in [<u>result table</u>](#robot-supporting-methods).

[24/08/02] We add support for a new method [<u>Spring</u>](https://arxiv.org/abs/2405.19670), significantly improve the performance of LLM by adding only a few token embeddings. See it result in [<u>result table</u>](#robot-supporting-methods).

[24/07/17] Due to some unknown issues with HuggingFace, our original dataset link has been invalid. We have updated it. Please check the [new link](https://huggingface.co/datasets/RUC-NLPIR/FlashRAG_datasets/) if you encounter any problems.

[24/07/06] We add support for a new method: [<u>Trace</u>](https://arxiv.org/abs/2406.11460), which refine text by constructing a knowledge graph. See it [<u>results</u>](#robot-supporting-methods) and [<u>details</u>](./docs/baseline_details.md).
>>>>>>> 91952db1

## :wrench: Installation 

#### Step1: Install PaddlePaddle

Due to the fact that the installation of PaddlePaddle framework depends on different hardware platforms, we do not directly install it automatically. Please follow the official installation link for installation.

<<<<<<< HEAD
Official Installation Link: https://www.paddlepaddle.org.cn/install
=======
To get started with FlashRAG, you can simply install it with pip:
```base
pip install flashrag-dev --pre
```
>>>>>>> 91952db1

#### Step2: Install paddlenlp

```bash
<<<<<<< HEAD
pip install --upgrade paddlenlp==3.0.0b2
=======
git clone https://github.com/RUC-NLPIR/FlashRAG.git
cd FlashRAG
pip install -e .
>>>>>>> 91952db1
```

#### Step3: Install FlashRAG-Paddle
Then, simply clone it from Github and install (requires Python 3.9+): 

```bash
git clone https://github.com/RUC-NLPIR/FlashRAG-Paddle.git
cd FlashRAG-Paddle
pip install -e . 
```

Due to the incompatibility when installing `faiss` using `pip`, it is necessary to use the following conda command for installation.
```bash
# CPU-only version
conda install -c pytorch faiss-cpu=1.8.0

# GPU(+CPU) version
conda install -c pytorch -c nvidia faiss-gpu=1.8.0
```

Note: It is impossible to install the latest version of `faiss` on certain systems.

From the official Faiss repository ([source](https://github.com/facebookresearch/faiss/blob/main/INSTALL.md)):

> - The CPU-only faiss-cpu conda package is currently available on Linux (x86_64 and arm64), OSX (arm64 only), and Windows (x86_64)
> - faiss-gpu, containing both CPU and GPU indices, is available on Linux (x86_64 only) for CUDA 11.4 and 12.1

## :rocket: Quick Start


### Toy Example

For beginners, we provide a [<u>an introduction to flashrag</u>](./docs/introduction_for_beginners_en.md) ([<u>中文版</u>](./docs/introduction_for_beginners_zh.md) [<u>한국어</u>](./docs/introduction_for_beginners_kr.md)) to help you familiarize yourself with our toolkit. Alternatively, you can directly refer to the code below.

#### Demo 

We provide a toy demo to implement a simple RAG process. You can freely change the corpus and model you want to use. The English demo uses [general knowledge](https://huggingface.co/datasets/MuskumPillerum/General-Knowledge) as the corpus, `e5-base-v2` as the retriever, and `Llama3-8B-instruct` as generator. The Chinese demo uses data crawled from the official website of Remin University of China as the corpus, `bge-large-zh-v1.5` as the retriever, and qwen1.5-14B as the generator. Please fill in the corresponding path in the file.

<div style="display: flex; justify-content: space-around;">
  <div style="text-align: center;">
    <img src="./asset/demo_en.gif" style="width: 100%;">
  </div>
</div>

To run the demo:

```bash
cd examples/quick_start

# copy the config file here, otherwise, streamlit will complain that file s
cp ../methods/my_config.yaml .

# run english demo
streamlit run demo_en.py

# run chinese demo
streamlit run demo_zh.py
```


#### Pipeline

We also provide an example to use our framework for pipeline execution.
Run the following code to implement a naive RAG pipeline using provided toy datasets.
The default retriever is `e5-base-v2` and default generator is `Llama3-8B-instruct`. You need to fill in the corresponding model path in the following command. If you wish to use other models, please refer to the detailed instructions below.

```bash
cd examples/quick_start
python simple_pipeline.py \
    --model_path <Llama-3-8B-instruct-PATH> \
    --retriever_path <E5-PATH>
```

After the code is completed, you can view the intermediate results of the run and the final evaluation score in the output folder under the corresponding path.

### Using the ready-made pipeline

You can use the pipeline class we have already built (as shown in [<u>pipelines</u>](#pipelines)) to implement the RAG process inside. In this case, you just need to configure the config and load the corresponding pipeline.

Firstly, load the entire process's config, which records various hyperparameters required in the RAG process. You can input yaml files as parameters or directly as variables. The priority of variables as input is higher than that of files.

```python
from flashrag.config import Config

config_dict = {'data_dir': 'dataset/'}
my_config = Config(config_file_path = 'my_config.yaml',
                config_dict = config_dict)
```

We provide comprehensive guidance on how to set configurations, you can see our [<u>configuration guidance</u>](./docs/configuration.md).
You can also refer to the [<u>basic yaml file</u>](./flashrag/config/basic_config.yaml) we provide to set your own parameters. 

Next, load the corresponding dataset and initialize the pipeline. The components in the pipeline will be automatically loaded.

```python
from flashrag.utils import get_dataset
from flashrag.pipeline import SequentialPipeline
from flashrag.prompt import PromptTemplate
from flashrag.config import Config

config_dict = {'data_dir': 'dataset/'}
my_config = Config(config_file_path = 'my_config.yaml',
                config_dict = config_dict)
all_split = get_dataset(my_config)
test_data = all_split['test']

pipeline = SequentialPipeline(my_config)
```

You can specify your own input prompt using `PromptTemplete`:
```python
prompt_templete = PromptTemplate(
    config, 
    system_prompt = "Answer the question based on the given document. Only give me the answer and do not output any other words.\nThe following are given documents.\n\n{reference}",
    user_prompt = "Question: {question}\nAnswer:"
)
pipeline = SequentialPipeline(my_config, prompt_template=prompt_templete)
```

Finally, execute `pipeline.run` to obtain the final result.

```python
output_dataset = pipeline.run(test_data, do_eval=True)
```
The `output_dataset` contains the intermediate results and metric scores for each item in the input dataset.
Meanwhile, the dataset with intermediate results and the overall evaluation score will also be saved as a file (if `save_intermediate_data` and `save_metric_score` are specified).

### Build your own pipeline

Sometimes you may need to implement more complex RAG process, and you can build your own pipeline to implement it.
You just need to inherit `BasicPipeline`, initialize the components you need, and complete the `run` function.

```python
from flashrag.pipeline import BasicPipeline
from flashrag.utils import get_retriever, get_generator

class ToyPipeline(BasicPipeline):
  def __init__(self, config, prompt_templete=None):
    # Load your own components
    pass

  def run(self, dataset, do_eval=True):
    # Complete your own process logic

    # get attribute in dataset using `.`
    input_query = dataset.question
    ...
    # use `update_output` to save intermeidate data
    dataset.update_output("pred",pred_answer_list)
    dataset = self.evaluate(dataset, do_eval=do_eval)
    return dataset
```

Please first understand the input and output forms of the components you need to use from our [<u>documentation</u>](./docs/basic_usage.md).


### Just use components

If you already have your own code and only want to use our components to embed the original code, you can refer to the [<u>basic introduction of the components</u>](./docs/basic_usage.md) to obtain the input and output formats of each component.

## :gear: Components

In FlashRAG, we have built a series of common RAG components, including retrievers, generators, refiners, and more. Based on these components, we have assembled several pipelines to implement the RAG workflow, while also providing the flexibility to combine these components in custom arrangements to create your own pipeline.

#### RAG-Components

<table>
  <thead>
    <tr>
      <th>Type</th>
      <th>Module</th>
      <th>Description</th>
    </tr>
  </thead>
  <tbody>
    <tr>
      <td rowspan="1">Judger</td>
      <td>SKR Judger</td>
      <td>Judging whether to retrieve using <a href="https://aclanthology.org/2023.findings-emnlp.691.pdf">SKR</a> method</td>
    </tr>
    <tr>
      <td rowspan="4">Retriever</td>
      <td>Dense Retriever</td>
      <td>Bi-encoder models such as dpr, bge, e5, using faiss for search</td>
    </tr>
    <tr>
      <td>BM25 Retriever</td>
      <td>Sparse retrieval method based on Lucene</td>
    </tr>
    <tr>
      <td>Bi-Encoder Reranker</td>
      <td>Calculate matching score using bi-Encoder</td>
    </tr>
    <tr>
      <td>Cross-Encoder Reranker</td>
      <td>Calculate matching score using cross-encoder</td>
    </tr>
    <tr>
      <td rowspan="5">Refiner</td>
      <td>Extractive Refiner</td>
      <td>Refine input by extracting important context</td>
    </tr>
    <tr>
      <td>Abstractive Refiner</td>
      <td>Refine input through seq2seq model</td>
    </tr>
    <tr>
      <td>LLMLingua Refiner</td>
      <td><a href="https://aclanthology.org/2023.emnlp-main.825/">LLMLingua-series</a> prompt compressor</td>
    </tr>
    <tr>
      <td>SelectiveContext Refiner</td>
      <td><a href="https://arxiv.org/abs/2310.06201">Selective-Context</a> prompt compressor</td>
    </tr>
    <tr>
      <td> KG Refiner </td>
      <td>Use <a hred='https://arxiv.org/abs/2406.11460'>Trace method to construct a knowledge graph</td>
    <tr>
      <td rowspan="4">Generator</td>
      <td>Encoder-Decoder Generator</td>
      <td>Encoder-Decoder model, supporting <a href="https://arxiv.org/abs/2007.01282">Fusion-in-Decoder (FiD)</a></td>
    </tr>
    <tr>
      <td>Decoder-only Generator</td>
      <td>Native transformers implementation</td>
    </tr>
    <tr>
      <td>FastChat Generator</td>
      <td>Accelerate with <a href="https://github.com/lm-sys/FastChat">FastChat</a></td>
    </tr>
    <tr>
      <td>vllm Generator</td>
      <td>Accelerate with <a href="https://github.com/vllm-project/vllm">vllm</a></td>
    </tr>
  </tbody>
</table>

#### Pipelines

Referring to a [<u>survey on retrieval-augmented generation</u>](https://arxiv.org/abs/2312.10997), we categorized RAG methods into four types based on their inference paths.

- **Sequential**: Sequential execuation of RAG process, like Query-(pre-retrieval)-retriever-(post-retrieval)-generator
- **Conditional**: Implements different paths for different types of input queries
- **Branching** : Executes multiple paths in parallel, merging the responses from each path
- **Loop**: Iteratively performs retrieval and generation

In each category, we have implemented corresponding common pipelines. Some pipelines have corresponding work papers.

<table>
    <thead>
        <tr>
            <th>Type</th>
            <th>Module</th>
            <th>Description</th>
        </tr>
    </thead>
    <tbody>
        <tr>
            <td rowspan="1">Sequential</td>
            <td>Sequential Pipeline</td>
            <td>Linear execution of query, supporting refiner, reranker</td>
        </tr>
        <tr>
            <td rowspan="1">Conditional</td>
            <td>Conditional Pipeline</td>
            <td>With a judger module, distinct execution paths for various query types</td>
        </tr>
        <tr>
            <td rowspan="2">Branching</td>
            <td>REPLUG Pipeline</td>
            <td>Generate answer by integrating probabilities in multiple generation paths</td>
        </tr>
          <td>SuRe Pipeline</td>
          <td>Ranking and merging generated results based on each document</td>
        </tr>
        <tr>
            <td rowspan="5">Loop</td>
            <td>Iterative Pipeline</td>
            <td>Alternating retrieval and generation</td>
        </tr>
        <tr>
            <td>Self-Ask Pipeline</td>
            <td>Decompose complex problems into subproblems using <a href="https://arxiv.org/abs/2210.03350">self-ask</a> </td>
        </tr>
        <tr>
            <td>Self-RAG Pipeline</td>
            <td>Adaptive retrieval, critique, and generation</td>
        </tr>
        <tr>
            <td>FLARE Pipeline</td>
            <td>Dynamic retrieval during the generation process</td>
        </tr>
        <tr>
            <td>IRCoT Pipeline</td>
            <td>Integrate retrieval process with CoT</td>
        </tr>
    </tbody>
</table>


## :robot: Supporting Methods

We have implemented 9 works with a consistent setting of:
- **Generator:** LLAMA3-8B-instruct with input length of 2048
- **Retriever:** e5-base-v2 as embedding model, retrieve 5 docs per query
- **Prompt:** A consistent default prompt, template can be found in the [<u>method details</u>](./docs/baseline_details.md).

For open-source methods, we implemented their processes using our framework. For methods where the author did not provide source code, we will try our best to follow the methods in the original paper for implementation.

For necessary settings and hyperparameters specific to some methods, we have documented them in the **specific settings** column. For more details, please consult our [<u>reproduce guidance</u>](./docs/reproduce_experiment.md) and [<u>method details</u>](./docs/baseline_details.md).

It’s important to note that, to ensure consistency, we have utilized a uniform setting. However, this setting may differ from the original setting of the method, leading to variations in results compared to the original outcomes.


| Method               | Type           | NQ (EM) | TriviaQA (EM) | Hotpotqa (F1) | 2Wiki (F1)| PopQA (F1)| WebQA(EM) | Specific setting                                                                  |
|----------------------|----------------|---------|---------------|---------------|---------------|---------------|---------------|------------------------------------------------------------------------------------|
| Naive Generation     | Sequential     | 22.7	|51.9	|28.1	|31.3	|23.3	|18.5| |
| Standard RAG         | Sequential     | 34.9	|55.2	|35.3	|20.7	|35.8	|16.9| |
| [AAR-contriever-kilt](https://aclanthology.org/2023.acl-long.136.pdf)  | Sequential     | 28.6 |51.6	|29.5	|18.2	|37.3	|15.1| |
| [LongLLMLingua](https://arxiv.org/abs/2310.06839)        | Sequential     | 32.2	|56.6	|37.7	|22.6	|37.8	|18.2| Compress Ratio=0.5 |
| [RECOMP-abstractive](https://arxiv.org/pdf/2310.04408)   | Sequential     | 32.5	|52.1	|37.1	|29.8	|39.5	|19.8| |
| [Selective-Context](https://arxiv.org/abs/2310.06201)    | Sequential     | 29.2	|51.2	|31.7	|19.2	|32.3	|18| Compress Ratio=0.5|
| [REPLUG](https://arxiv.org/abs/2301.12652)               | Branching      | 30.3	|50.1	|32.1	|17.4	|32.6	|17.7|  |
| [SKR](https://aclanthology.org/2023.findings-emnlp.691.pdf)                  | Conditional    | 32	|55.5	|31.9	|22.9	|30.8	|17.4|Use infernece-time training data|
| [Ret-Robust](https://arxiv.org/abs/2310.01558)           | Loop     | 43.2	|65.8	|45.2	|37.4	|58.7	|34.7| Use LLAMA2-13B with trained lora|
| [Iter-Retgen](https://arxiv.org/abs/2305.15294),      [ITRG](https://arxiv.org/abs/2310.05149)   | Loop | 35.2	|56.4	|37.2	|20.6	|36.2	|17.9| |
| [IRCoT](https://aclanthology.org/2023.acl-long.557.pdf) | Loop | 26.8	|46.8	|33.1	|24.1	|40.6	|18 | |


## :notebook: Supporting Datasets & Document Corpus

### Datasets

<<<<<<< HEAD
We have collected and processed 32 datasets widely used in RAG research, pre-processing them to ensure a consistent format for ease of use. For certain datasets (such as Wiki-asp), we have adapted them to fit the requirements of RAG tasks according to the methods commonly used within the community. All datasets are available at [<u>Huggingface datasets</u>](https://huggingface.co/datasets/RUC-NLPIR/FlashRAG_datasets). 
=======
We have collected and processed 36 datasets widely used in RAG research, pre-processing them to ensure a consistent format for ease of use. For certain datasets (such as Wiki-asp), we have adapted them to fit the requirements of RAG tasks according to the methods commonly used within the community. All datasets are available at [<u>Huggingface datasets</u>](https://huggingface.co/datasets/RUC-NLPIR/FlashRAG_datasets). 
>>>>>>> 91952db1

For each dataset, we save each split as a `jsonl` file, and each line is a dict as follows:
```python
{
  'id': str,
  'question': str,
  'golden_answers': List[str],
  'metadata': dict
}
```


Below is the list of datasets along with the corresponding sample sizes:

| Task                      | Dataset Name    | Knowledge Source | # Train   | # Dev   | # Test |
|---------------------------|-----------------|------------------|-----------|---------|--------|
| QA                        | NQ              | wiki             | 79,168    | 8,757   | 3,610  |
| QA                        | TriviaQA        | wiki & web       | 78,785    | 8,837   | 11,313 |
| QA                        | PopQA           | wiki             | /         | /       | 14,267 |
| QA                        | SQuAD           | wiki             | 87,599    | 10,570  | /      |
| QA                        | MSMARCO-QA      | web              | 808,731   | 101,093 | /      |
| QA                        | NarrativeQA     | books and story  | 32,747    | 3,461   | 10,557 |
| QA                        | WikiQA          | wiki             | 20,360    | 2,733   | 6,165  |
| QA                        | WebQuestions    | Google Freebase  | 3,778     | /       | 2,032  |
| QA                        | AmbigQA         | wiki             | 10,036    | 2,002   | /      |
| QA                        | SIQA            | -                | 33,410    | 1,954   | /      |
| QA                        | CommonSenseQA      | -                | 9,741     | 1,221   | /      |
| QA                        | BoolQ           | wiki             | 9,427     | 3,270   | /      |
| QA                        | PIQA            | -                | 16,113    | 1,838   | /      |
| QA                        | Fermi           | wiki             | 8,000     | 1,000   | 1,000  |
| multi-hop QA              | HotpotQA        | wiki             | 90,447    | 7,405   | /      |
| multi-hop QA              | 2WikiMultiHopQA | wiki             | 15,000    | 12,576  | /      |
| multi-hop QA              | Musique         | wiki             | 19,938    | 2,417   | /      |
| multi-hop QA              | Bamboogle       | wiki             | /         | /       | 125    |
| multi-hop QA              | StrategyQA      | wiki             | 2290      | /       | /
| Long-form QA              | ASQA            | wiki             | 4,353     | 948     | /      |
| Long-form QA              | ELI5            | Reddit           | 272,634   | 1,507   | /      |
| Long-form QA              | WikiPassageQA            | wiki             | 3,332     | 417    |  416      |
| Open-Domain Summarization | WikiASP         | wiki             | 300,636   | 37,046  | 37,368 |
| multiple-choice           | MMLU            | -                | 99,842    | 1,531   | 14,042 |
| multiple-choice           | TruthfulQA      | wiki             | /         | 817     | /      |
| multiple-choice           | HellaSWAG       | ActivityNet      | 39,905    | 10,042  | /      |
| multiple-choice           | ARC             | -                | 3,370     | 869     | 3,548  |
| multiple-choice           | OpenBookQA      | -                | 4,957     | 500     | 500    |
| multiple-choice           | QuaRTz      | -                | 2696     | 384     | 784    |
| Fact Verification         | FEVER           | wiki             | 104,966   | 10,444  | /      |
| Dialog Generation         | WOW             | wiki             | 63,734    | 3,054   | /      |
| Entity Linking            | AIDA CoNll-yago | Freebase & wiki  | 18,395    | 4,784   | /      |
| Entity Linking            | WNED            | Wiki             | /         | 8,995   | /      |
| Slot Filling              | T-REx           | DBPedia          | 2,284,168 | 5,000   | /      |
| Slot Filling              | Zero-shot RE    | wiki             | 147,909   | 3,724   | /      |
| In-domain QA| DomainRAG | Web pages of RUC| / | / | 485|

### Document Corpus

Our toolkit supports jsonl format for retrieval document collections, with the following structure:

```jsonl
{"id":"0", "contents": "...."}
{"id":"1", "contents": "..."}
```
The `contents` key is essential for building the index. For documents that include both text and title, we recommend setting the value of `contents` to `{title}\n{text}`. The corpus file can also contain other keys to record additional characteristics of the documents.

In the academic research, Wikipedia and MS MARCO are the most commonly used retrieval document collections. For Wikipedia, we provide a [<u>comprehensive script</u>](./docs/process-wiki.md) to process any Wikipedia dump into a clean corpus. Additionally, various processed versions of the Wikipedia corpus are available in many works, and we have listed some reference links.


For MS MARCO, it is already processed upon release and can be directly downloaded from its [<u>hosting link</u>](https://huggingface.co/datasets/Tevatron/msmarco-passage-corpus) on Hugging Face.


## :raised_hands: Additional FAQs

- [How should I set different experimental parameters?](./docs/configuration.md)
- [How to build my own corpus, such as a specific segmented Wikipedia?](./docs/process-wiki.md) 
- [How to index my own corpus?](./docs/building-index.md)
- [How to reproduce supporting methods?](./docs/reproduce_experiment.md)

## :bookmark: License

FlashRAG is licensed under the [<u>MIT License</u>](./LICENSE).

## :star2: Citation
Please kindly cite our paper if helps your research:
```BibTex
@article{FlashRAG,
    author={Jiajie Jin and
            Yutao Zhu and
            Xinyu Yang and
            Chenghao Zhang and
            Zhicheng Dou},
    title={FlashRAG: A Modular Toolkit for Efficient Retrieval-Augmented Generation Research},
    journal={CoRR},
    volume={abs/2405.13576},
    year={2024},
    url={https://arxiv.org/abs/2405.13576},
    eprinttype={arXiv},
    eprint={2405.13576}
}
```<|MERGE_RESOLUTION|>--- conflicted
+++ resolved
@@ -27,13 +27,9 @@
 </p>
 
 </h4>
-<<<<<<< HEAD
 FlashRAG-Paddle is a Python toolkit for Retrieval Augmented Generation (RAG) research, built on the PaddlePaddle framework and PaddleNLP, which is optimized for Chinese-developed chips and computing platforms.
 
 Currently, FlashRAG-Paddle includes 32 pre-processed benchmark RAG datasets and 9 state-of-the-art RAG algorithms, all fully supported in the Paddle ecosystem. We will gradually support other algorithms in the FlashRAG repository in the future.
-=======
-FlashRAG is a Python toolkit for the reproduction and development of Retrieval Augmented Generation (RAG) research. Our toolkit includes 36 pre-processed benchmark RAG datasets and 15 state-of-the-art RAG algorithms. 
->>>>>>> 91952db1
 
 <p align="center">
 <img src="asset/framework.jpg">
@@ -56,39 +52,6 @@
 
 - **Efficient Preprocessing Stage**: Simplifies the RAG workflow preparation by providing various scripts like corpus processing for retrieval, retrieval index building, and pre-retrieval of documents.
 
-<<<<<<< HEAD
-=======
-- **Optimized Execution**: The library's efficiency is enhanced with tools like vLLM, FastChat for LLM inference acceleration, and Faiss for vector index management.
-
-## :mag_right: Roadmap
-
-FlashRAG is still under development and there are many issues and room for improvement. We will continue to update. And we also sincerely welcome contributions on this open-source toolkit.
-
-- [x] Support OpenAI models
-- [x] Provdide instructions for each component
-- [x] Integrate sentence Transformers
-- [ ] Inlcude more RAG approaches
-- [ ] Add more evaluation metrics (e.g., Unieval, name-entity F1) and benchmarks (e.g., RGB benchmark)
-- [ ] Enhance code adaptability and readability
-
-
-## :page_with_curl: Changelog
-[24/10/21] We have released a version based on the Paddle framework that supports Chinese hardware platforms. Please refer to [FlashRAG Paddle](https://github.com/RUC-NLPIR/FlashRAG-Paddle) for details.
-
-[24/10/13] A new in-domain dataset and corpus - [DomainRAG](https://arxiv.org/pdf/2406.05654) have been added to the dataset. The dataset is based on the internal enrollment data of Renmin University of China, covering seven types of tasks, which can be used for conducting domain-specific RAG testing.
-
-[24/09/24] We have released a version based on the MindSpore framework that supports Chinese hardware platforms. Please refer to [FlashRAG MindSpore](https://github.com/RUC-NLPIR/FlashRAG-MindSpore) for details.
-
-[24/09/18] Due to the complexity and limitations of installing Pyserini in certain environments, we have introduced a lightweight `BM25s` package as an alternative (faster and easier to use). The retriever based on Pyserini will be deprecated in future versions. To use retriever with `bm25s`, just set `bm25_backend` to `bm25s` in config.
-
-[24/09/09] We add support for a new method [<u>Adaptive-RAG</u>](https://aclanthology.org/2024.naacl-long.389.pdf), which can automatically select the RAG process to execute based on the type of query. See it result in [<u>result table</u>](#robot-supporting-methods).
-
-[24/08/02] We add support for a new method [<u>Spring</u>](https://arxiv.org/abs/2405.19670), significantly improve the performance of LLM by adding only a few token embeddings. See it result in [<u>result table</u>](#robot-supporting-methods).
-
-[24/07/17] Due to some unknown issues with HuggingFace, our original dataset link has been invalid. We have updated it. Please check the [new link](https://huggingface.co/datasets/RUC-NLPIR/FlashRAG_datasets/) if you encounter any problems.
-
-[24/07/06] We add support for a new method: [<u>Trace</u>](https://arxiv.org/abs/2406.11460), which refine text by constructing a knowledge graph. See it [<u>results</u>](#robot-supporting-methods) and [<u>details</u>](./docs/baseline_details.md).
->>>>>>> 91952db1
 
 ## :wrench: Installation 
 
@@ -96,25 +59,12 @@
 
 Due to the fact that the installation of PaddlePaddle framework depends on different hardware platforms, we do not directly install it automatically. Please follow the official installation link for installation.
 
-<<<<<<< HEAD
 Official Installation Link: https://www.paddlepaddle.org.cn/install
-=======
-To get started with FlashRAG, you can simply install it with pip:
-```base
-pip install flashrag-dev --pre
-```
->>>>>>> 91952db1
 
 #### Step2: Install paddlenlp
 
 ```bash
-<<<<<<< HEAD
 pip install --upgrade paddlenlp==3.0.0b2
-=======
-git clone https://github.com/RUC-NLPIR/FlashRAG.git
-cd FlashRAG
-pip install -e .
->>>>>>> 91952db1
 ```
 
 #### Step3: Install FlashRAG-Paddle
@@ -448,11 +398,7 @@
 
 ### Datasets
 
-<<<<<<< HEAD
 We have collected and processed 32 datasets widely used in RAG research, pre-processing them to ensure a consistent format for ease of use. For certain datasets (such as Wiki-asp), we have adapted them to fit the requirements of RAG tasks according to the methods commonly used within the community. All datasets are available at [<u>Huggingface datasets</u>](https://huggingface.co/datasets/RUC-NLPIR/FlashRAG_datasets). 
-=======
-We have collected and processed 36 datasets widely used in RAG research, pre-processing them to ensure a consistent format for ease of use. For certain datasets (such as Wiki-asp), we have adapted them to fit the requirements of RAG tasks according to the methods commonly used within the community. All datasets are available at [<u>Huggingface datasets</u>](https://huggingface.co/datasets/RUC-NLPIR/FlashRAG_datasets). 
->>>>>>> 91952db1
 
 For each dataset, we save each split as a `jsonl` file, and each line is a dict as follows:
 ```python
