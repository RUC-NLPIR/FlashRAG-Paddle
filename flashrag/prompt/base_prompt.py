--- conflicted
+++ resolved
@@ -1,11 +1,6 @@
-<<<<<<< HEAD
 from paddlenlp.transformers import AutoTokenizer, AutoConfig
-
-=======
-from transformers import AutoTokenizer, AutoConfig
 import tiktoken
 import warnings
->>>>>>> 91952db1
 
 class PromptTemplate:
     placeholders = ["reference", "question"]
@@ -32,15 +27,12 @@
         else:
             self.is_chat = True
             self.enable_chat = True
-<<<<<<< HEAD
-=======
             try:
                 self.tokenizer = tiktoken.encoding_for_model(config['generator_model'])
             except Exception as e:
                 print("Error: ", e)
                 warnings.warn("This model is not supported by tiktoken. Use gpt-3.5-turbo instead.")
                 self.tokenizer = tiktoken.encoding_for_model('gpt-3.5-turbo')
->>>>>>> 91952db1
 
         if len(system_prompt) == 0 and len(user_prompt) == 0:
             system_prompt = self.base_system_prompt
@@ -70,14 +62,7 @@
                 return messages
             if self.is_chat and self.enable_chat:
                 if self.is_openai:
-<<<<<<< HEAD
-                    for item in input:
-                        if item["role"] == "system":
-                            item["role"] = "assistant"
-                    return messages
-=======
                     self.truncate_prompt(messages)
->>>>>>> 91952db1
                 else:
                     prompt = self.tokenizer.apply_chat_template(
                         messages, tokenize=False, add_generation_prompt=True
