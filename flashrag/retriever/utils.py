--- conflicted
+++ resolved
@@ -1,13 +1,7 @@
 import paddle
 import json
-<<<<<<< HEAD
 import paddlenlp.transformers as transformers
 import paddlenlp.datasets as datasets
-=======
-import warnings
-import datasets
-from transformers import AutoTokenizer, AutoModel, AutoConfig
->>>>>>> 91952db1
 
 def load_model(model_path: str, use_fp16: bool=False):
     model_config = transformers.AutoConfig.from_pretrained(model_path,
