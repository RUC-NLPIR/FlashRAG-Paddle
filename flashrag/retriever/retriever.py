--- conflicted
+++ resolved
@@ -255,23 +255,6 @@
             co.shard = True
             self.index = faiss.index_cpu_to_all_gpus(self.index, co=co)
         self.corpus = load_corpus(self.corpus_path)
-<<<<<<< HEAD
-        if config['use_sentence_transformer']:
-            self.encoder = STEncoder(model_name=self.retrieval_method,
-                model_path=config['retrieval_model_path'], max_length=
-                config['retrieval_query_max_length'], use_fp16=config[
-                'retrieval_use_fp16'])
-        else:
-            self.encoder = Encoder(model_name=self.retrieval_method,
-                model_path=config['retrieval_model_path'], pooling_method=
-                config['retrieval_pooling_method'], max_length=config[
-                'retrieval_query_max_length'], use_fp16=config[
-                'retrieval_use_fp16'])
-        self.topk = config['retrieval_topk']
-        self.batch_size = self.config['retrieval_batch_size']
-
-    def _search(self, query: str, num: int=None, return_score=False):
-=======
         self.topk = config["retrieval_topk"]
         self.batch_size = config["retrieval_batch_size"]
         self.instruction = config["instruction"]
@@ -295,8 +278,7 @@
             )
         
 
-    def _search(self, query: str, num: int = None, return_score=False):
->>>>>>> 91952db1
+    def _search(self, query: str, num: int=None, return_score=False):
         if num is None:
             num = self.topk
         query_emb = self.encoder.encode(query)
